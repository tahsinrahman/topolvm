# Change Log

All notable changes to this project will be documented in this file.
This project adheres to [Semantic Versioning](http://semver.org/).

This file itself is based on [Keep a CHANGELOG](https://keepachangelog.com/en/0.3.0/).

## [Unreleased]

<<<<<<< HEAD
### Changed
- Change license to Apache License Version 2.0.
=======
## [2.1.1] - 2021-09-07

### Changed
- Fix lvmd is not previleged in deploying with Helm (#358)
- appVersion was changed to 0.9.2.

### Misc
- duplicate label causes YAML parsing errors (#351)

### Contributors
- @faruryo
- @khrisrichardson
>>>>>>> 7eb4eafc

## [2.1.0] - 2021-08-20

### Changed
- Make allowedHostPaths property of node's PSP configurable (#347)
- Update appVersion to 0.9.0 in Chart.yaml (#348)

### Contributors
- @debackerl

## [2.0.3] - 2021-08-19

### Removed
- Remove kustomize. (#336)

### Added
- Helm Chart: Support custom clusterIP for scheduler deployment (#346)

### Contributors
- @d-kuro
- @yuseinishiyama

## [2.0.1] - 2021-07-27

This is the first release.

[Unreleased]: https://github.com/topolvm/topolvm/compare/topolvm-chart-v2.1.1...HEAD
[2.1.1]: https://github.com/topolvm/topolvm/compare/topolvm-chart-v2.1.0...topolvm-chart-v2.1.1
[2.1.0]: https://github.com/topolvm/topolvm/compare/topolvm-chart-v2.0.3...topolvm-chart-v2.1.0
[2.0.3]: https://github.com/topolvm/topolvm/compare/topolvm-chart-v2.0.1...topolvm-chart-v2.0.3
[2.0.1]: https://github.com/topolvm/topolvm/releases/tag/topolvm-chart-v2.0.1<|MERGE_RESOLUTION|>--- conflicted
+++ resolved
@@ -7,10 +7,9 @@
 
 ## [Unreleased]
 
-<<<<<<< HEAD
 ### Changed
 - Change license to Apache License Version 2.0.
-=======
+
 ## [2.1.1] - 2021-09-07
 
 ### Changed
@@ -23,7 +22,6 @@
 ### Contributors
 - @faruryo
 - @khrisrichardson
->>>>>>> 7eb4eafc
 
 ## [2.1.0] - 2021-08-20
 
